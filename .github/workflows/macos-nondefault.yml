name: Mac OS build with non-default configuration
on:
  schedule:
    - cron: '0 0 * * 0'
  workflow_dispatch:
jobs:
  build:
    runs-on: ${{ matrix.os }}
    strategy:
      fail-fast: false
      matrix:
        os: [macos-12, macos-13, macos-14]
        classes: [boost, std]
        include:
          - classes: std
<<<<<<< HEAD
            configureflags: --disable-std-function --disable-std-tuple --enable-std-pointers --enable-std-optional --enable-std-any
=======
            cxxflags: "-std=c++17"
            configureflags: --enable-std-pointers --enable-std-optional --enable-std-any
>>>>>>> 5551e965
    steps:
    - uses: actions/checkout@v4
    - name: Setup
      env:
        HOMEBREW_NO_INSTALLED_DEPENDENTS_CHECK: 1
      run: |
        brew install automake autoconf libtool boost
    - name: Compiler version
      run: |
        clang --version
    - name: Build
      run: |
        ./autogen.sh
        ./configure --disable-shared --with-boost-include=`brew --prefix`/include --enable-error-lines --enable-error-functions --enable-tracing --enable-indexed-coupons --enable-extra-safety-checks --enable-sessions --enable-thread-safe-observer-pattern --enable-intraday --disable-faster-lazy-objects --enable-throwing-in-cycles --enable-null-as-functions ${{ matrix.configureflags }} CC="clang" CXX="clang++" CXXFLAGS="-O2 -g0 -Wall -Werror"
        make -j 3
    - name: Run tests
      run: |
        ./test-suite/quantlib-test-suite --log_level=message
    - name: Run examples
      run: |
        make -C Examples check-examples<|MERGE_RESOLUTION|>--- conflicted
+++ resolved
@@ -13,12 +13,7 @@
         classes: [boost, std]
         include:
           - classes: std
-<<<<<<< HEAD
-            configureflags: --disable-std-function --disable-std-tuple --enable-std-pointers --enable-std-optional --enable-std-any
-=======
-            cxxflags: "-std=c++17"
             configureflags: --enable-std-pointers --enable-std-optional --enable-std-any
->>>>>>> 5551e965
     steps:
     - uses: actions/checkout@v4
     - name: Setup
