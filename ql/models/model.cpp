--- conflicted
+++ resolved
@@ -43,19 +43,11 @@
     class CalibratedModel::CalibrationFunction : public CostFunction {
       public:
         CalibrationFunction(
-<<<<<<< HEAD
-                  CalibratedModel* model,
-                  const vector<shared_ptr<CalibrationHelperBase> >& instr,
-                  const vector<Real>& weights,
-                  const Projection& projection)
-        : model_(model, no_deletion), instruments_(instr),
-=======
                           CalibratedModel* model,
                           const vector<shared_ptr<CalibrationHelperBase> >& h,
                           const vector<Real>& weights,
                           const Projection& projection)
         : model_(model, no_deletion), helpers_(h),
->>>>>>> 46549449
           weights_(weights), projection_(projection) {}
 
         virtual ~CalibrationFunction() {}
@@ -63,13 +55,8 @@
         virtual Real value(const Array& params) const {
             model_->setParams(projection_.include(params));
             Real value=0.0;
-<<<<<<< HEAD
-            for (Size i=0; i<instruments_.size(); ++i) {
-                Real diff = instruments_[i]->calibrationError();
-=======
             for (Size i=0; i<helpers_.size(); ++i) {
                 Real diff = helpers_[i]->calibrationError();
->>>>>>> 46549449
                 value += diff*diff*weights_[i];
             }
             return std::sqrt(value);
@@ -77,15 +64,9 @@
 
         virtual Disposable<Array> values(const Array& params) const {
             model_->setParams(projection_.include(params));
-<<<<<<< HEAD
-            Array values(instruments_.size());
-            for (Size i=0; i<instruments_.size(); ++i) {
-                values[i] = instruments_[i]->calibrationError() *
-=======
             Array values(helpers_.size());
             for (Size i=0; i<helpers_.size(); ++i) {
                 values[i] = helpers_[i]->calibrationError() *
->>>>>>> 46549449
                                                         std::sqrt(weights_[i]);
             }
             return values;
@@ -95,27 +76,12 @@
 
       private:
         shared_ptr<CalibratedModel> model_;
-<<<<<<< HEAD
-        const vector<shared_ptr<CalibrationHelperBase> >& instruments_;
-=======
         const vector<shared_ptr<CalibrationHelperBase> >& helpers_;
->>>>>>> 46549449
         const vector<Real>& weights_;
         const Projection& projection_;
     };
 
     void CalibratedModel::calibrate(
-<<<<<<< HEAD
-                        const vector<shared_ptr<CalibrationHelper> >& instr,
-                        OptimizationMethod& method,
-                        const EndCriteria& endCriteria,
-                        const Constraint& additionalConstraint,
-                        const vector<Real>& weights,
-                        const vector<bool>& fixParameters) {
-        vector<shared_ptr<CalibrationHelperBase> > tmp(instr.size());
-        for (Size i=0; i<instr.size(); ++i)
-            tmp[i] = static_pointer_cast<CalibrationHelperBase>(instr[i]);
-=======
                             const vector<shared_ptr<CalibrationHelper> >& h,
                             OptimizationMethod& method,
                             const EndCriteria& endCriteria,
@@ -125,28 +91,19 @@
         vector<shared_ptr<CalibrationHelperBase> > tmp(h.size());
         for (Size i=0; i<h.size(); ++i)
             tmp[i] = static_pointer_cast<CalibrationHelperBase>(h[i]);
->>>>>>> 46549449
         calibrate(tmp, method, endCriteria, additionalConstraint, weights,
                   fixParameters);
     }
 
     void CalibratedModel::calibrate(
-<<<<<<< HEAD
-                    const vector<shared_ptr<CalibrationHelperBase> >& instr,
-=======
                     const vector<shared_ptr<CalibrationHelperBase> >& h,
->>>>>>> 46549449
                     OptimizationMethod& method,
                     const EndCriteria& endCriteria,
                     const Constraint& additionalConstraint,
                     const vector<Real>& w,
                     const vector<bool>& fixParameters) {
 
-<<<<<<< HEAD
-        QL_REQUIRE(!instr.empty(), "no instruments provided");
-=======
         QL_REQUIRE(!h.empty(), "no helpers provided");
->>>>>>> 46549449
 
         Array prms = params();
         if (fixParameters.empty()) {
@@ -155,28 +112,13 @@
         } else {
             QL_REQUIRE(fixParameters.size() == prms.size(),
                        "mismatch between number of parametrs (" <<
-<<<<<<< HEAD
-                       instr.size() << ") and fixed parameters booleans (" <<
-=======
                        h.size() << ") and fixed parameters booleans (" <<
->>>>>>> 46549449
                        fixParameters.size() << ")");
             fixedParameters_ = fixParameters;
         }
         Projection proj(prms, fixedParameters_);
 
         if (w.empty()) {
-<<<<<<< HEAD
-            weights_.resize(instr.size());
-            std::fill(weights_.begin(), weights_.end(), 1.0);
-        } else {
-            QL_REQUIRE(w.size() == instr.size(),
-                       "mismatch between number of instruments (" <<
-                       instr.size() << ") and weights (" << w.size() << ")");
-            weights_ = w;
-        }
-        CalibrationFunction f(this, instr, weights_, proj);
-=======
             weights_.resize(h.size());
             std::fill(weights_.begin(), weights_.end(), 1.0);
         } else {
@@ -186,7 +128,6 @@
             weights_ = w;
         }
         CalibrationFunction f(this, h, weights_, proj);
->>>>>>> 46549449
 
         Constraint c;
         if (additionalConstraint.empty())
@@ -203,36 +144,20 @@
     }
 
     Real CalibratedModel::value(
-<<<<<<< HEAD
-                        const Array& params,
-                        const vector<shared_ptr<CalibrationHelper> >& instr) {
-        vector<shared_ptr<CalibrationHelperBase> > tmp(instr.size());
-        for (Size i=0; i<instr.size(); ++i)
-            tmp[i] = static_pointer_cast<CalibrationHelperBase>(instr[i]);
-        return value(params, tmp);
-=======
                             const Array& params,
                             const vector<shared_ptr<CalibrationHelper> >& h) {
         vector<shared_ptr<CalibrationHelperBase> > helpers(h.size());
         for (Size i=0; i<h.size(); ++i)
             helpers[i] = static_pointer_cast<CalibrationHelperBase>(h[i]);
         return value(params, helpers);
->>>>>>> 46549449
     }
 
     Real CalibratedModel::value(
                     const Array& params,
-<<<<<<< HEAD
-                    const vector<shared_ptr<CalibrationHelperBase> >& instr) {
-        vector<Real> w = vector<Real>(instr.size(), 1.0);
-        Projection p(params);
-        CalibrationFunction f(this, instr, w, p);
-=======
                     const vector<shared_ptr<CalibrationHelperBase> >& h) {
         vector<Real> w = vector<Real>(h.size(), 1.0);
         Projection p(params);
         CalibrationFunction f(this, h, w, p);
->>>>>>> 46549449
         return f.value(params);
     }
 
