/* -*- mode: c++; tab-width: 4; indent-tabs-mode: nil; c-basic-offset: 4 -*- */

/*
 Copyright (C) 2014 Klaus Spanderen

 This file is part of QuantLib, a free-software/open-source library
 for financial quantitative analysts and developers - http://quantlib.org/

 QuantLib is free software: you can redistribute it and/or modify it
 under the terms of the QuantLib license.  You should have received a
 copy of the license along with this program; if not, please email
 <quantlib-dev@lists.sf.net>. The license is also available online at
 <http://quantlib.org/license.shtml>.

 This program is distributed in the hope that it will be useful, but WITHOUT
 ANY WARRANTY; without even the implied warranty of MERCHANTABILITY or FITNESS
 FOR A PARTICULAR PURPOSE.  See the license for more details.
*/

/*! \file analyticpdfhestonengine.cpp
    \brief Analytic engine for arbitrary European payoffs under the Heston model
*/

#include <ql/math/functional.hpp>
#include <ql/math/integrals/gausslobattointegral.hpp>
#include <ql/experimental/exoticoptions/analyticpdfhestonengine.hpp>

#if defined(__GNUC__) && (((__GNUC__ == 4) && (__GNUC_MINOR__ >= 8)) || (__GNUC__ > 4))
#pragma GCC diagnostic push
#pragma GCC diagnostic ignored "-Wunused-local-typedefs"
#endif

#include <boost/bind.hpp>

#if defined(__GNUC__) && (((__GNUC__ == 4) && (__GNUC_MINOR__ >= 8)) || (__GNUC__ > 4))
#pragma GCC diagnostic pop
#endif

#include <cmath>
#include <complex>

namespace QuantLib {

    namespace {
        struct HestonParams {
            Real v0, kappa, theta, sigma, rho;
        };

        HestonParams getHestonParams(
            const boost::shared_ptr<HestonModel>& model) {
            const HestonParams p = { model->v0(),    model->kappa(),
                                     model->theta(), model->sigma(),
                                     model->rho() };
            return p;
        }

        std::complex<Real> gamma(const HestonParams& p, Real p_x) {
            return std::complex<Real>(p.kappa, p.rho*p.sigma*p_x);
        }

        std::complex<Real> omega(const HestonParams& p, Real p_x) {
           const std::complex<Real> g = gamma(p, p_x);
           return std::sqrt(g*g
                  + p.sigma*p.sigma*std::complex<Real>(p_x*p_x, -p_x));
        }

        class CpxPv_Helper
            : public std::unary_function<Real, Real > {
          public:
            CpxPv_Helper(const HestonParams& p, Real x, Time t)
              : p_(p), t_(t), x_(x),
                c_inf_(std::min(10.0, std::max(0.0001,
                      std::sqrt(1.0-square<Real>()(p_.rho))/p_.sigma))
                      *(p_.v0 + p_.kappa*p_.theta*t))  {}

            Real operator()(Real x) const {
                return std::real(transformPhi(x));
            }

            Real p0(Real p_x) const {
                if (p_x < QL_EPSILON) {
                    return 0.0;
                }

                const Real u_x = std::max(QL_EPSILON, -std::log(p_x)/c_inf_);
                return std::real(phi(u_x)
                        *std::exp(std::complex<Real>(0.0, -2*u_x*x_))
                        /((p_x*c_inf_)*std::complex<Real>(0.0, u_x)));
            }

          private:
            std::complex<Real> transformPhi(Real x) const {
                if (x < QL_EPSILON) {
                    return std::complex<Real>(0.0, 0.0);
                }

                const Real u_x = -std::log(x)/c_inf_;
                return phi(u_x)/(x*c_inf_);
            }

            std::complex<Real> phi(Real p_x) const {
                const Real sigma2 = p_.sigma*p_.sigma;
                const std::complex<Real> g = gamma(p_, p_x);
                const std::complex<Real> o = omega(p_, p_x);
                const std::complex<Real> gamma = (g-o)/(g+o);

                return 2.0*std::exp(std::complex<Real>(0.0, p_x*x_)
                        - p_.v0*std::complex<Real>(p_x*p_x, -p_x)
                          /(g+o*(1.0+std::exp(-o*t_))/(1.0-std::exp(-o*t_)))
                         +p_.kappa*p_.theta/sigma2*(
                           (g-o)*t_ - 2.0*std::log((1.0-gamma*std::exp(-o*t_))
                                                               /(1.0-gamma))));
            }

            const HestonParams& p_;
            const Time t_;
            const Real x_, c_inf_;
        };
    }

    AnalyticPDFHestonEngine::AnalyticPDFHestonEngine(
        const boost::shared_ptr<HestonModel>& model,
        Real gaussLobattoEps,
        Size gaussLobattoIntegrationOrder)
    : gaussLobattoIntegrationOrder_(gaussLobattoIntegrationOrder),
      gaussLobattoEps_(gaussLobattoEps),
      model_(model) {  }

    void AnalyticPDFHestonEngine::calculate() const {
        // this is an European option pricer
        QL_REQUIRE(arguments_.exercise->type() == Exercise::European,
                   "not an European option");

        const boost::shared_ptr<HestonProcess>& process = model_->process();

        const Time t = process->time(arguments_.exercise->lastDate());

<<<<<<< HEAD
        const Real xMax = 10 * std::sqrt(process->theta()*t
            + (process->v0() - process->theta())*(1-std::exp(-process->kappa()*t)));
=======
        const Real xMax = 8.0 * std::sqrt(process->theta()*t
            + (process->v0() - process->theta())
                *(1-std::exp(-process->kappa()*t))/process->kappa());

        results_.value = GaussLobattoIntegral(
            gaussLobattoIntegrationOrder_, gaussLobattoEps_)(
            boost::bind(&AnalyticPDFHestonEngine::weightedPayoff, this,_1, t),
                         -xMax, xMax);
    }
>>>>>>> 3e6ba23d

    Real AnalyticPDFHestonEngine::Pv(Real x_t, Time t) const {
        return GaussLobattoIntegral(
            gaussLobattoIntegrationOrder_, 0.1*gaussLobattoEps_)(
                CpxPv_Helper(getHestonParams(model_), x_t, t),
                0.0, 1.0)/M_TWOPI;
    }

    Real AnalyticPDFHestonEngine::cdf(Real s, Time t) const {
        const boost::shared_ptr<HestonProcess>& process = model_->process();
        const DiscountFactor d=  process->riskFreeRate()->discount(t)
                               / process->dividendYield()->discount(t);

        const Real s_t = process->s0()->value()/d;
        const Real x = std::log(s_t/s);

        return GaussLobattoIntegral(
            gaussLobattoIntegrationOrder_, gaussLobattoEps_)(
                boost::bind(&CpxPv_Helper::p0,
                    CpxPv_Helper(getHestonParams(model_), x, t), _1),
                0.0, 1.0)/M_TWOPI + 0.5;
    }

    Real AnalyticPDFHestonEngine::weightedPayoff(Real x_t, Time t) const {
        const boost::shared_ptr<HestonProcess>& process = model_->process();

        const Real s_0 = process->s0()->value();
        const DiscountFactor rD = process->riskFreeRate()->discount(t);
        const DiscountFactor dD = process->dividendYield()->discount(t);

        const Real s_t = s_0*std::exp(x_t)*dD/rD;
        const Real payoff = (*arguments_.payoff)(s_t);

        return (payoff != 0.0) ? payoff*Pv(x_t, t)*rD : 0.0;
    }
}
<|MERGE_RESOLUTION|>--- conflicted
+++ resolved
@@ -135,10 +135,6 @@
 
         const Time t = process->time(arguments_.exercise->lastDate());
 
-<<<<<<< HEAD
-        const Real xMax = 10 * std::sqrt(process->theta()*t
-            + (process->v0() - process->theta())*(1-std::exp(-process->kappa()*t)));
-=======
         const Real xMax = 8.0 * std::sqrt(process->theta()*t
             + (process->v0() - process->theta())
                 *(1-std::exp(-process->kappa()*t))/process->kappa());
@@ -148,7 +144,6 @@
             boost::bind(&AnalyticPDFHestonEngine::weightedPayoff, this,_1, t),
                          -xMax, xMax);
     }
->>>>>>> 3e6ba23d
 
     Real AnalyticPDFHestonEngine::Pv(Real x_t, Time t) const {
         return GaussLobattoIntegral(
