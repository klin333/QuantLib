/* -*- mode: c++; tab-width: 4; indent-tabs-mode: nil; c-basic-offset: 4 -*- */

/*
 Copyright (C) 2008 Jose Aparicio
 Copyright (C) 2014 Peter Caspers

 This file is part of QuantLib, a free-software/open-source library
 for financial quantitative analysts and developers - http://quantlib.org/

 QuantLib is free software: you can redistribute it and/or modify it
 under the terms of the QuantLib license.  You should have received a
 copy of the license along with this program; if not, please email
 <quantlib-dev@lists.sf.net>. The license is also available online at
 <http://quantlib.org/license.shtml>.

 This program is distributed in the hope that it will be useful, but WITHOUT
 ANY WARRANTY; without even the implied warranty of MERCHANTABILITY or FITNESS
 FOR A PARTICULAR PURPOSE.  See the license for more details.
*/

#include <ql/qldefines.hpp>
#if !defined(BOOST_ALL_NO_LIB) && defined(BOOST_MSVC)
#  include <ql/auto_link.hpp>
#endif
#include <ql/cashflows/fixedratecoupon.hpp>
#include <ql/cashflows/iborcoupon.hpp>
#include <ql/instruments/creditdefaultswap.hpp>
#include <ql/indexes/ibor/euribor.hpp>
#include <ql/pricingengines/credit/midpointcdsengine.hpp>
#include <ql/pricingengines/credit/isdacdsengine.hpp>
#include <ql/termstructures/credit/piecewisedefaultcurve.hpp>
#include <ql/termstructures/credit/defaultprobabilityhelpers.hpp>
#include <ql/termstructures/credit/flathazardrate.hpp>
#include <ql/termstructures/yield/flatforward.hpp>
#include <ql/termstructures/yield/piecewiseyieldcurve.hpp>
#include <ql/termstructures/yield/ratehelpers.hpp>
#include <ql/math/interpolations/backwardflatinterpolation.hpp>
#include <ql/time/calendars/target.hpp>
#include <ql/time/calendars/weekendsonly.hpp>
#include <ql/time/daycounters/thirty360.hpp>
#include <ql/time/daycounters/actual365fixed.hpp>
#include <ql/time/daycounters/actual360.hpp>
#include <ql/currencies/europe.hpp>
#include <ql/quotes/simplequote.hpp>

#include <iostream>
#include <iomanip>

using namespace std;
using namespace QuantLib;

#if defined(QL_ENABLE_SESSIONS)
namespace QuantLib {

    ThreadKey sessionId() { return {}; }
}
#endif

void example01() {

    std::cout << std::endl;

    /*********************
     ***  MARKET DATA  ***
     *********************/

    Calendar calendar = TARGET();
    Date todaysDate(15, May, 2007);
    // must be a business day
    todaysDate = calendar.adjust(todaysDate);

    Settings::instance().evaluationDate() = todaysDate;

    // dummy curve
    ext::shared_ptr<Quote> flatRate(new SimpleQuote(0.01));
    Handle<YieldTermStructure> tsCurve(
        ext::make_shared<FlatForward>(
            todaysDate, Handle<Quote>(flatRate), Actual365Fixed()));

    /*
      In Lehmans Brothers "guide to exotic credit derivatives"
      p. 32 there's a simple case, zero flat curve with a flat CDS
      curve with constant market spreads of 150 bp and RR = 50%
      corresponds to a flat 3% hazard rate. The implied 1-year
      survival probability is 97.04% and the 2-years is 94.18%
    */

    // market
    Natural settlementDays = 1;
    Real recovery_rate = 0.5;
    Real quoted_spreads[] = { 0.0150, 0.0150, 0.0150, 0.0150 };
    vector<Period> tenors;
    tenors.push_back(3 * Months);
    tenors.push_back(6 * Months);
    tenors.push_back(1 * Years);
    tenors.push_back(2 * Years);

    Date settlementDate = calendar.advance(todaysDate, settlementDays, Days);
    vector<Date> maturities;
    for (Size i = 0; i < 4; i++) {
        maturities.push_back(
            calendar.adjust(settlementDate + tenors[i], Following));
    }

    std::vector<ext::shared_ptr<DefaultProbabilityHelper> > instruments;
    for (Size i = 0; i < 4; i++) {
        instruments.push_back(ext::shared_ptr<DefaultProbabilityHelper>(
            new SpreadCdsHelper(Handle<Quote>(ext::shared_ptr<Quote>(
                                    new SimpleQuote(quoted_spreads[i]))),
                                tenors[i], settlementDays, calendar, Quarterly, Following,
                                DateGeneration::TwentiethIMM, Actual365Fixed(),
                                recovery_rate, tsCurve)));
    }

    // Bootstrap hazard rates
    ext::shared_ptr<PiecewiseDefaultCurve<HazardRate, BackwardFlat> >
    hazardRateStructure(new PiecewiseDefaultCurve<HazardRate, BackwardFlat>(
        todaysDate, instruments, Actual365Fixed()));
    vector<pair<Date, Real> > hr_curve_data = hazardRateStructure->nodes();

    cout << "Calibrated hazard rate values: " << endl;
    for (auto& i : hr_curve_data) {
        cout << "hazard rate on " << i.first << " is " << i.second << endl;
    }
    cout << endl;

    cout << "Some survival probability values: " << endl;
    cout << "1Y survival probability: "
         << io::percent(hazardRateStructure->survivalProbability(todaysDate +
                                                                 1 * Years))
         << endl << "               expected: " << io::percent(0.9704) << endl;
    cout << "2Y survival probability: "
         << io::percent(hazardRateStructure->survivalProbability(todaysDate +
                                                                 2 * Years))
         << endl << "               expected: " << io::percent(0.9418) << endl;

    cout << endl << endl;

    // reprice instruments
    Real nominal = 1000000.0;
    Handle<DefaultProbabilityTermStructure> probability(hazardRateStructure);
    ext::shared_ptr<PricingEngine> engine(
        new MidPointCdsEngine(probability, recovery_rate, tsCurve));

    Schedule cdsSchedule = MakeSchedule()
                               .from(settlementDate)
                               .to(maturities[0])
                               .withFrequency(Quarterly)
                               .withCalendar(calendar)
                               .withTerminationDateConvention(Unadjusted)
                               .withRule(DateGeneration::TwentiethIMM);
    CreditDefaultSwap cds_3m(Protection::Seller, nominal, quoted_spreads[0],
                             cdsSchedule, Following, Actual365Fixed());

    cdsSchedule = MakeSchedule()
                      .from(settlementDate)
                      .to(maturities[1])
                      .withFrequency(Quarterly)
                      .withCalendar(calendar)
                      .withTerminationDateConvention(Unadjusted)
                      .withRule(DateGeneration::TwentiethIMM);
    CreditDefaultSwap cds_6m(Protection::Seller, nominal, quoted_spreads[1],
                             cdsSchedule, Following, Actual365Fixed());

    cdsSchedule = MakeSchedule()
                      .from(settlementDate)
                      .to(maturities[2])
                      .withFrequency(Quarterly)
                      .withCalendar(calendar)
                      .withTerminationDateConvention(Unadjusted)
                      .withRule(DateGeneration::TwentiethIMM);
    CreditDefaultSwap cds_1y(Protection::Seller, nominal, quoted_spreads[2],
                             cdsSchedule, Following, Actual365Fixed());

    cdsSchedule = MakeSchedule()
                      .from(settlementDate)
                      .to(maturities[3])
                      .withFrequency(Quarterly)
                      .withCalendar(calendar)
                      .withTerminationDateConvention(Unadjusted)
                      .withRule(DateGeneration::TwentiethIMM);
    CreditDefaultSwap cds_2y(Protection::Seller, nominal, quoted_spreads[3],
                             cdsSchedule, Following, Actual365Fixed());

    cds_3m.setPricingEngine(engine);
    cds_6m.setPricingEngine(engine);
    cds_1y.setPricingEngine(engine);
    cds_2y.setPricingEngine(engine);

    cout << "Repricing of quoted CDSs employed for calibration: " << endl;
    cout << "3M fair spread: " << io::rate(cds_3m.fairSpread()) << endl
         << "   NPV:         " << cds_3m.NPV() << endl
         << "   default leg: " << cds_3m.defaultLegNPV() << endl
         << "   coupon leg:  " << cds_3m.couponLegNPV() << endl << endl;

    cout << "6M fair spread: " << io::rate(cds_6m.fairSpread()) << endl
         << "   NPV:         " << cds_6m.NPV() << endl
         << "   default leg: " << cds_6m.defaultLegNPV() << endl
         << "   coupon leg:  " << cds_6m.couponLegNPV() << endl << endl;

    cout << "1Y fair spread: " << io::rate(cds_1y.fairSpread()) << endl
         << "   NPV:         " << cds_1y.NPV() << endl
         << "   default leg: " << cds_1y.defaultLegNPV() << endl
         << "   coupon leg:  " << cds_1y.couponLegNPV() << endl << endl;

    cout << "2Y fair spread: " << io::rate(cds_2y.fairSpread()) << endl
         << "   NPV:         " << cds_2y.NPV() << endl
         << "   default leg: " << cds_2y.defaultLegNPV() << endl
         << "   coupon leg:  " << cds_2y.couponLegNPV() << endl << endl;

    cout << endl << endl;

}

void example02() {

Date todaysDate(25, September, 2014);
Settings::instance().evaluationDate() = todaysDate;

Date termDate = TARGET().adjust(todaysDate+Period(2*Years), Following);

Schedule cdsSchedule =
    MakeSchedule().from(todaysDate).to(termDate)
                  .withFrequency(Quarterly)
                  .withCalendar(WeekendsOnly())
                  .withConvention(ModifiedFollowing)
                  .withTerminationDateConvention(ModifiedFollowing)
                  .withRule(DateGeneration::CDS);

std::copy(cdsSchedule.begin(), cdsSchedule.end(),
    std::ostream_iterator<Date>(cout, "\n"));

    Date evaluationDate = Date(21, October, 2014);

    Settings::instance().evaluationDate() = evaluationDate;

    // set up ISDA IR curve helpers

    ext::shared_ptr<DepositRateHelper> dp1m =
        ext::make_shared<DepositRateHelper>(0.000060, 1 * Months, 2,
                                              TARGET(), ModifiedFollowing,
                                              false, Actual360());
    ext::shared_ptr<DepositRateHelper> dp2m =
        ext::make_shared<DepositRateHelper>(0.000450, 2 * Months, 2,
                                              TARGET(), ModifiedFollowing,
                                              false, Actual360());
    ext::shared_ptr<DepositRateHelper> dp3m =
        ext::make_shared<DepositRateHelper>(0.000810, 3 * Months, 2,
                                              TARGET(), ModifiedFollowing,
                                              false, Actual360());
    ext::shared_ptr<DepositRateHelper> dp6m =
        ext::make_shared<DepositRateHelper>(0.001840, 6 * Months, 2,
                                              TARGET(), ModifiedFollowing,
                                              false, Actual360());
    ext::shared_ptr<DepositRateHelper> dp9m =
        ext::make_shared<DepositRateHelper>(0.002560, 9 * Months, 2,
                                              TARGET(), ModifiedFollowing,
                                              false, Actual360());
    ext::shared_ptr<DepositRateHelper> dp12m =
        ext::make_shared<DepositRateHelper>(0.003370, 12 * Months, 2,
                                              TARGET(), ModifiedFollowing,
                                              false, Actual360());

    // intentionally we do not provide a fixing for the euribor index used for
    // bootstrapping in order to be compliant with the ISDA specification

    ext::shared_ptr<IborIndex> euribor6m =
        ext::make_shared<Euribor>(Euribor(6 * Months));

<<<<<<< HEAD
=======
    // check if indexed coupon is defined (it should not to be 100% consistent with
    // the ISDA spec)
    if (!IborCoupon::Settings::instance().usingAtParCoupons()) {
        std::cout << "Warning: IborCoupon::Settings::instance().usingAtParCoupons() "
                  << "== false is used, "
                  << "which is not precisely consistent with the specification "
                  << "of the ISDA rate curve." << std::endl;
    }

>>>>>>> 43f60171
    DayCounter thirty360 = Thirty360(Thirty360::BondBasis);

    ext::shared_ptr<SwapRateHelper> sw2y = ext::make_shared<SwapRateHelper>(
        0.002230, 2 * Years, TARGET(), Annual, ModifiedFollowing, thirty360,
        euribor6m);
    ext::shared_ptr<SwapRateHelper> sw3y = ext::make_shared<SwapRateHelper>(
        0.002760, 3 * Years, TARGET(), Annual, ModifiedFollowing, thirty360,
        euribor6m);
    ext::shared_ptr<SwapRateHelper> sw4y = ext::make_shared<SwapRateHelper>(
        0.003530, 4 * Years, TARGET(), Annual, ModifiedFollowing, thirty360,
        euribor6m);
    ext::shared_ptr<SwapRateHelper> sw5y = ext::make_shared<SwapRateHelper>(
        0.004520, 5 * Years, TARGET(), Annual, ModifiedFollowing, thirty360,
        euribor6m);
    ext::shared_ptr<SwapRateHelper> sw6y = ext::make_shared<SwapRateHelper>(
        0.005720, 6 * Years, TARGET(), Annual, ModifiedFollowing, thirty360,
        euribor6m);
    ext::shared_ptr<SwapRateHelper> sw7y = ext::make_shared<SwapRateHelper>(
        0.007050, 7 * Years, TARGET(), Annual, ModifiedFollowing, thirty360,
        euribor6m);
    ext::shared_ptr<SwapRateHelper> sw8y = ext::make_shared<SwapRateHelper>(
        0.008420, 8 * Years, TARGET(), Annual, ModifiedFollowing, thirty360,
        euribor6m);
    ext::shared_ptr<SwapRateHelper> sw9y = ext::make_shared<SwapRateHelper>(
        0.009720, 9 * Years, TARGET(), Annual, ModifiedFollowing, thirty360,
        euribor6m);
    ext::shared_ptr<SwapRateHelper> sw10y = ext::make_shared<SwapRateHelper>(
        0.010900, 10 * Years, TARGET(), Annual, ModifiedFollowing, thirty360,
        euribor6m);
    ext::shared_ptr<SwapRateHelper> sw12y = ext::make_shared<SwapRateHelper>(
        0.012870, 12 * Years, TARGET(), Annual, ModifiedFollowing, thirty360,
        euribor6m);
    ext::shared_ptr<SwapRateHelper> sw15y = ext::make_shared<SwapRateHelper>(
        0.014970, 15 * Years, TARGET(), Annual, ModifiedFollowing, thirty360,
        euribor6m);
    ext::shared_ptr<SwapRateHelper> sw20y = ext::make_shared<SwapRateHelper>(
        0.017000, 20 * Years, TARGET(), Annual, ModifiedFollowing, thirty360,
        euribor6m);
    ext::shared_ptr<SwapRateHelper> sw30y = ext::make_shared<SwapRateHelper>(
        0.018210, 30 * Years, TARGET(), Annual, ModifiedFollowing, thirty360,
        euribor6m);

    std::vector<ext::shared_ptr<RateHelper> > isdaRateHelper;

    isdaRateHelper.push_back(dp1m);
    isdaRateHelper.push_back(dp2m);
    isdaRateHelper.push_back(dp3m);
    isdaRateHelper.push_back(dp6m);
    isdaRateHelper.push_back(dp9m);
    isdaRateHelper.push_back(dp12m);
    isdaRateHelper.push_back(sw2y);
    isdaRateHelper.push_back(sw3y);
    isdaRateHelper.push_back(sw4y);
    isdaRateHelper.push_back(sw5y);
    isdaRateHelper.push_back(sw6y);
    isdaRateHelper.push_back(sw7y);
    isdaRateHelper.push_back(sw8y);
    isdaRateHelper.push_back(sw9y);
    isdaRateHelper.push_back(sw10y);
    isdaRateHelper.push_back(sw12y);
    isdaRateHelper.push_back(sw15y);
    isdaRateHelper.push_back(sw20y);
    isdaRateHelper.push_back(sw30y);

    Handle<YieldTermStructure> rateTs(
        ext::make_shared<PiecewiseYieldCurve<Discount, LogLinear> >(
            0, WeekendsOnly(), isdaRateHelper, Actual365Fixed()));
    rateTs->enableExtrapolation();

    // output rate curve
    std::cout << "ISDA rate curve: " << std::endl;
    for (auto& i : isdaRateHelper) {
        Date d = i->latestDate();
        std::cout << d << "\t" << setprecision(6) <<
            rateTs->zeroRate(d,Actual365Fixed(),Continuous).rate() << "\t" <<
            rateTs->discount(d) << std::endl;
    }

    // build reference credit curve (flat)
    ext::shared_ptr<DefaultProbabilityTermStructure> defaultTs0 =
        ext::make_shared<FlatHazardRate>(0, WeekendsOnly(), 0.016739207493630,Actual365Fixed());

    // reference CDS
    Schedule sched( Date(22,September,2014), Date(20,December,2019), 3*Months,
            WeekendsOnly(), Following, Unadjusted, DateGeneration::CDS, false, Date(), Date() );
    ext::shared_ptr<CreditDefaultSwap> trade =
        ext::shared_ptr<CreditDefaultSwap>(
            new CreditDefaultSwap(Protection::Buyer, 100000000.0, 0.01, sched,
                                  Following, Actual360(), true, true,
                                  Date(22,October,2014), ext::shared_ptr<Claim>(),
                                  Actual360(true), true));

    ext::shared_ptr<FixedRateCoupon> cp = ext::dynamic_pointer_cast<FixedRateCoupon>(trade->coupons()[0]);
    std::cout << "first period = " << cp->accrualStartDate() << " to " << cp->accrualEndDate() <<
        " accrued amount = " << cp->accruedAmount(Date(24,October,2014)) << std::endl;

    // price with isda engine
    ext::shared_ptr<IsdaCdsEngine> engine = ext::make_shared<IsdaCdsEngine>(
            Handle<DefaultProbabilityTermStructure>(defaultTs0), 0.4, rateTs,
            false, IsdaCdsEngine::Taylor, IsdaCdsEngine::NoBias, IsdaCdsEngine::Piecewise);

    trade->setPricingEngine(engine);

    std::cout << "reference trade NPV = " << trade->NPV() << std::endl;


    // build credit curve with one cds
    std::vector<ext::shared_ptr<DefaultProbabilityHelper> > isdaCdsHelper;

    ext::shared_ptr<CdsHelper> cds5y(new SpreadCdsHelper(
        0.00672658551, 4 * Years + 6 * Months, 1, WeekendsOnly(), Quarterly,
        Following, DateGeneration::CDS, Actual360(), 0.4, rateTs, true, true,
        Date(), Actual360(true), true, CreditDefaultSwap::ISDA));

    isdaCdsHelper.push_back(cds5y);

    Handle<DefaultProbabilityTermStructure> defaultTs(ext::make_shared<
        PiecewiseDefaultCurve<SurvivalProbability, LogLinear> >(
        0, WeekendsOnly(), isdaCdsHelper, Actual365Fixed()));

    std::cout << "ISDA credit curve: " << std::endl;
    for (auto& i : isdaCdsHelper) {
        Date d = i->latestDate();
        Real pd = defaultTs->defaultProbability(d);
        Real t = defaultTs->timeFromReference(d);
        std::cout << d << ";" << pd << ";" << 1.0 - pd << ";" <<
            -std::log(1.0-pd)/t << std::endl;
    }


    // // set up sample CDS trade

    // ext::shared_ptr<CreditDefaultSwap> trade =
    //     MakeCreditDefaultSwap(5 * Years, 0.03);

    // // set up isda engine

    // // ext::shared_ptr<IsdaCdsEngine> isdaPricer =
    // //     ext::make_shared<IsdaCdsEngine>(
    // //         isdaCdsHelper, 0.4, isdaRateHelper);
    // ext::shared_ptr<IsdaCdsEngine> isdaPricer =
    //     ext::make_shared<IsdaCdsEngine>(defaultTs,0.40,rateTs);

    // check the curves built by the engine

    // Handle<YieldTermStructure> isdaYts = isdaPricer->isdaRateCurve();
    // Handle<DefaultProbabilityTermStructure> isdaCts = isdaPricer->isdaCreditCurve();

    // std::cout << "isda rate 1m " << dp1m->latestDate() << " "
    //           << isdaYts->zeroRate(dp1m->latestDate(), Actual365Fixed(),
    //                                   Continuous) << std::endl;
    // std::cout << "isda rate 3m " << dp3m->latestDate() << " "
    //           << isdaYts->zeroRate(dp3m->latestDate(), Actual365Fixed(),
    //                                   Continuous) << std::endl;
    // std::cout << "isda rate 6m " << dp6m->latestDate() << " "
    //           << isdaYts->zeroRate(dp6m->latestDate(), Actual365Fixed(),
    //                                   Continuous) << std::endl;

    // std::cout << "isda hazard 5y " << cds5y->latestDate() << " "
    //           << isdaCts->hazardRate(cds5y->latestDate()) << std::endl;

    // price the trade

    // trade->setPricingEngine(isdaPricer);

    // Real npv = trade->NPV();

    // std::cout << "Pricing of example trade with ISDA engine:" << std::endl;
    // std::cout << "NPV = " << npv << std::endl;

}

void example03() {

    // this is the example from Apdx E in pricing and risk management of CDS, OpenGamma

    Date tradeDate(13,June,2011);

    Settings::instance().evaluationDate() = tradeDate;

    DayCounter actual360 = Actual360();
    DayCounter thirty360 = Thirty360(Thirty360::BondBasis);

    ext::shared_ptr<DepositRateHelper> dp1m =
        ext::make_shared<DepositRateHelper>(0.00445, 1 * Months, 2,
                                              WeekendsOnly(), ModifiedFollowing,
                                              false, actual360);
    ext::shared_ptr<DepositRateHelper> dp2m =
        ext::make_shared<DepositRateHelper>(0.00949, 2 * Months, 2,
                                              WeekendsOnly(), ModifiedFollowing,
                                              false, actual360);
    ext::shared_ptr<DepositRateHelper> dp3m =
        ext::make_shared<DepositRateHelper>(0.01234, 3 * Months, 2,
                                              WeekendsOnly(), ModifiedFollowing,
                                              false, actual360);
    ext::shared_ptr<DepositRateHelper> dp6m =
        ext::make_shared<DepositRateHelper>(0.01776, 6 * Months, 2,
                                              WeekendsOnly(), ModifiedFollowing,
                                              false, actual360);
    ext::shared_ptr<DepositRateHelper> dp9m =
        ext::make_shared<DepositRateHelper>(0.01935, 9 * Months, 2,
                                              WeekendsOnly(), ModifiedFollowing,
                                              false, actual360);
    ext::shared_ptr<DepositRateHelper> dp1y =
        ext::make_shared<DepositRateHelper>(0.02084, 12 * Months, 2,
                                              WeekendsOnly(), ModifiedFollowing,
                                              false, actual360);

    // this index is probably not important since we are not using
    // IborCoupon::Settings::instance().usingAtParCoupons() == false
    // - define it "isda compliant" anyway
    ext::shared_ptr<IborIndex> euribor6m = ext::make_shared<IborIndex>(
        "IsdaIbor", 6 * Months, 2, EURCurrency(), WeekendsOnly(),
        ModifiedFollowing, false, actual360);

    ext::shared_ptr<SwapRateHelper> sw2y = ext::make_shared<SwapRateHelper>(
        0.01652, 2 * Years, WeekendsOnly(), Annual, ModifiedFollowing, thirty360,
        euribor6m);
    ext::shared_ptr<SwapRateHelper> sw3y = ext::make_shared<SwapRateHelper>(
        0.02018, 3 * Years, WeekendsOnly(), Annual, ModifiedFollowing, thirty360,
        euribor6m);
    ext::shared_ptr<SwapRateHelper> sw4y = ext::make_shared<SwapRateHelper>(
        0.02303, 4 * Years, WeekendsOnly(), Annual, ModifiedFollowing, thirty360,
        euribor6m);
    ext::shared_ptr<SwapRateHelper> sw5y = ext::make_shared<SwapRateHelper>(
        0.02525, 5 * Years, WeekendsOnly(), Annual, ModifiedFollowing, thirty360,
        euribor6m);
    ext::shared_ptr<SwapRateHelper> sw6y = ext::make_shared<SwapRateHelper>(
        0.02696, 6 * Years, WeekendsOnly(), Annual, ModifiedFollowing, thirty360,
        euribor6m);
    ext::shared_ptr<SwapRateHelper> sw7y = ext::make_shared<SwapRateHelper>(
        0.02825, 7 * Years, WeekendsOnly(), Annual, ModifiedFollowing, thirty360,
        euribor6m);
    ext::shared_ptr<SwapRateHelper> sw8y = ext::make_shared<SwapRateHelper>(
        0.02931, 8 * Years, WeekendsOnly(), Annual, ModifiedFollowing, thirty360,
        euribor6m);
    ext::shared_ptr<SwapRateHelper> sw9y = ext::make_shared<SwapRateHelper>(
        0.03017, 9 * Years, WeekendsOnly(), Annual, ModifiedFollowing, thirty360,
        euribor6m);
    ext::shared_ptr<SwapRateHelper> sw10y = ext::make_shared<SwapRateHelper>(
        0.03092, 10 * Years, WeekendsOnly(), Annual, ModifiedFollowing, thirty360,
        euribor6m);
    ext::shared_ptr<SwapRateHelper> sw11y = ext::make_shared<SwapRateHelper>(
        0.03160, 11 * Years, WeekendsOnly(), Annual, ModifiedFollowing, thirty360,
        euribor6m);
    ext::shared_ptr<SwapRateHelper> sw12y = ext::make_shared<SwapRateHelper>(
        0.03231, 12 * Years, WeekendsOnly(), Annual, ModifiedFollowing, thirty360,
        euribor6m);
    ext::shared_ptr<SwapRateHelper> sw15y = ext::make_shared<SwapRateHelper>(
        0.03367, 15 * Years, WeekendsOnly(), Annual, ModifiedFollowing, thirty360,
        euribor6m);
    ext::shared_ptr<SwapRateHelper> sw20y = ext::make_shared<SwapRateHelper>(
        0.03419, 20 * Years, WeekendsOnly(), Annual, ModifiedFollowing, thirty360,
        euribor6m);
    ext::shared_ptr<SwapRateHelper> sw25y = ext::make_shared<SwapRateHelper>(
        0.03411, 25 * Years, WeekendsOnly(), Annual, ModifiedFollowing, thirty360,
        euribor6m);
    ext::shared_ptr<SwapRateHelper> sw30y = ext::make_shared<SwapRateHelper>(
        0.03412, 30 * Years, WeekendsOnly(), Annual, ModifiedFollowing, thirty360,
        euribor6m);

    std::vector<ext::shared_ptr<RateHelper> > isdaYieldHelpers;

    isdaYieldHelpers.push_back(dp1m);
    isdaYieldHelpers.push_back(dp2m);
    isdaYieldHelpers.push_back(dp3m);
    isdaYieldHelpers.push_back(dp6m);
    isdaYieldHelpers.push_back(dp9m);
    isdaYieldHelpers.push_back(dp1y);
    isdaYieldHelpers.push_back(sw2y);
    isdaYieldHelpers.push_back(sw3y);
    isdaYieldHelpers.push_back(sw4y);
    isdaYieldHelpers.push_back(sw5y);
    isdaYieldHelpers.push_back(sw6y);
    isdaYieldHelpers.push_back(sw7y);
    isdaYieldHelpers.push_back(sw8y);
    isdaYieldHelpers.push_back(sw9y);
    isdaYieldHelpers.push_back(sw10y);
    isdaYieldHelpers.push_back(sw11y);
    isdaYieldHelpers.push_back(sw12y);
    isdaYieldHelpers.push_back(sw15y);
    isdaYieldHelpers.push_back(sw20y);
    isdaYieldHelpers.push_back(sw25y);
    isdaYieldHelpers.push_back(sw30y);

    // build yield curve
    Handle<YieldTermStructure> isdaYts = Handle<YieldTermStructure>(
            ext::make_shared<PiecewiseYieldCurve<Discount, LogLinear> >(
                0, WeekendsOnly(), isdaYieldHelpers, Actual365Fixed()));
    isdaYts->enableExtrapolation();


    CreditDefaultSwap::PricingModel model = CreditDefaultSwap::ISDA;
    ext::shared_ptr<CdsHelper> cds6m(new SpreadCdsHelper(
        0.007927, 6 * Months, 1, WeekendsOnly(), Quarterly, Following,
        DateGeneration::CDS, Actual360(), 0.4, isdaYts, true, true, Date(),
        Actual360(true), true, model));
    ext::shared_ptr<CdsHelper> cds1y(new SpreadCdsHelper(
        0.007927, 1 * Years, 1, WeekendsOnly(), Quarterly, Following,
        DateGeneration::CDS, Actual360(), 0.4, isdaYts, true, true, Date(),
        Actual360(true), true, model));
    ext::shared_ptr<CdsHelper> cds3y(new SpreadCdsHelper(
        0.012239, 3 * Years, 1, WeekendsOnly(), Quarterly, Following,
        DateGeneration::CDS, Actual360(), 0.4, isdaYts, true, true, Date(),
        Actual360(true), true, model));
    ext::shared_ptr<CdsHelper> cds5y(new SpreadCdsHelper(
        0.016979, 5 * Years, 1, WeekendsOnly(), Quarterly, Following,
        DateGeneration::CDS, Actual360(), 0.4, isdaYts, true, true, Date(),
        Actual360(true), true, model));
    ext::shared_ptr<CdsHelper> cds7y(new SpreadCdsHelper(
        0.019271, 7 * Years, 1, WeekendsOnly(), Quarterly, Following,
        DateGeneration::CDS, Actual360(), 0.4, isdaYts, true, true, Date(),
        Actual360(true), true, model));
    ext::shared_ptr<CdsHelper> cds10y(new SpreadCdsHelper(
        0.020860, 10 * Years, 1, WeekendsOnly(), Quarterly, Following,
        DateGeneration::CDS, Actual360(), 0.4, isdaYts, true, true, Date(),
        Actual360(true), true, model));

    std::vector<ext::shared_ptr<DefaultProbabilityHelper> > isdaCdsHelpers;

    isdaCdsHelpers.push_back(cds6m);
    isdaCdsHelpers.push_back(cds1y);
    isdaCdsHelpers.push_back(cds3y);
    isdaCdsHelpers.push_back(cds5y);
    isdaCdsHelpers.push_back(cds7y);
    isdaCdsHelpers.push_back(cds10y);

    // build credit curve
    Handle<DefaultProbabilityTermStructure> isdaCts =
    Handle<DefaultProbabilityTermStructure>(ext::make_shared<
        PiecewiseDefaultCurve<SurvivalProbability, LogLinear> >(
            0, WeekendsOnly(), isdaCdsHelpers, Actual365Fixed()));

    // set up isda engine
    ext::shared_ptr<IsdaCdsEngine> isdaPricer =
        ext::make_shared<IsdaCdsEngine>(
            isdaCts, 0.4, isdaYts);

    // check the curves
    std::cout << "ISDA yield curve:" << std::endl;
    std::cout << "date;time;zeroyield" << std::endl;
    for (auto& isdaYieldHelper : isdaYieldHelpers) {
        Date d = isdaYieldHelper->latestDate();
        Real t = isdaYts->timeFromReference(d);
        std::cout << d << ";" << t << ";"
                  << isdaYts->zeroRate(d, Actual365Fixed(), Continuous).rate()
                  << std::endl;
    }

    std::cout << "ISDA credit curve:" << std::endl;
    std::cout << "date;time;survivalprob" << std::endl;
    for (auto& isdaCdsHelper : isdaCdsHelpers) {
        Date d = isdaCdsHelper->latestDate();
        Real t = isdaCts->timeFromReference(d);
        std::cout << d << ";" << t << ";" << isdaCts->survivalProbability(d)
                  << std::endl;
    }
}


int main(int argc, char *argv[]) {

    try {
        Size example = 0;
        if (argc == 2)
            example = std::atoi(argv[1]);

        if (example == 0 || example == 1) {
            std::cout << "***** Running example #1 *****" << std::endl;
            example01();
        }

        if (example == 0 || example == 2) {
            std::cout << "***** Running example #2 *****" << std::endl;
            example02();
        }

        if (example == 0 || example == 3) {
            std::cout << "***** Running example #3 *****" << std::endl;
            example03();
        }

        return 0;
    }
    catch (exception &e) {
        cerr << e.what() << endl;
        return 1;
    }
    catch (...) {
        cerr << "unknown error" << endl;
        return 1;
    }
}<|MERGE_RESOLUTION|>--- conflicted
+++ resolved
@@ -234,6 +234,8 @@
 
     Settings::instance().evaluationDate() = evaluationDate;
 
+    IborCoupon::Settings::instance().createAtParCoupons();
+
     // set up ISDA IR curve helpers
 
     ext::shared_ptr<DepositRateHelper> dp1m =
@@ -267,18 +269,6 @@
     ext::shared_ptr<IborIndex> euribor6m =
         ext::make_shared<Euribor>(Euribor(6 * Months));
 
-<<<<<<< HEAD
-=======
-    // check if indexed coupon is defined (it should not to be 100% consistent with
-    // the ISDA spec)
-    if (!IborCoupon::Settings::instance().usingAtParCoupons()) {
-        std::cout << "Warning: IborCoupon::Settings::instance().usingAtParCoupons() "
-                  << "== false is used, "
-                  << "which is not precisely consistent with the specification "
-                  << "of the ISDA rate curve." << std::endl;
-    }
-
->>>>>>> 43f60171
     DayCounter thirty360 = Thirty360(Thirty360::BondBasis);
 
     ext::shared_ptr<SwapRateHelper> sw2y = ext::make_shared<SwapRateHelper>(
@@ -458,6 +448,8 @@
     Date tradeDate(13,June,2011);
 
     Settings::instance().evaluationDate() = tradeDate;
+
+    IborCoupon::Settings::instance().createAtParCoupons();
 
     DayCounter actual360 = Actual360();
     DayCounter thirty360 = Thirty360(Thirty360::BondBasis);
